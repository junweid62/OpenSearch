/*
 * Licensed to Elasticsearch under one or more contributor
 * license agreements. See the NOTICE file distributed with
 * this work for additional information regarding copyright
 * ownership. Elasticsearch licenses this file to you under
 * the Apache License, Version 2.0 (the "License"); you may
 * not use this file except in compliance with the License.
 * You may obtain a copy of the License at
 *
 *    http://www.apache.org/licenses/LICENSE-2.0
 *
 * Unless required by applicable law or agreed to in writing,
 * software distributed under the License is distributed on an
 * "AS IS" BASIS, WITHOUT WARRANTIES OR CONDITIONS OF ANY
 * KIND, either express or implied.  See the License for the
 * specific language governing permissions and limitations
 * under the License.
 */

package org.elasticsearch.ingest.attachment;

import org.elasticsearch.ElasticsearchParseException;
import org.elasticsearch.ingest.ConfigurationUtils;
import org.elasticsearch.test.ESTestCase;

import java.util.ArrayList;
import java.util.Collections;
import java.util.EnumSet;
import java.util.HashMap;
import java.util.List;
import java.util.Locale;
import java.util.Map;
import java.util.Set;

import static org.hamcrest.Matchers.containsString;
import static org.hamcrest.Matchers.equalTo;
import static org.hamcrest.Matchers.sameInstance;
import static org.hamcrest.core.Is.is;

public class AttachmentProcessorFactoryTests extends ESTestCase {

    private AttachmentProcessor.Factory factory = new AttachmentProcessor.Factory();

    public void testBuildDefaults() throws Exception {
        Map<String, Object> config = new HashMap<>();
        config.put("field", "_field");

        String processorTag = randomAsciiOfLength(10);

<<<<<<< HEAD
        AttachmentProcessor processor = factory.create(null, config);
=======
        AttachmentProcessor processor = factory.create(processorTag, config);
>>>>>>> d24cc65c
        assertThat(processor.getTag(), equalTo(processorTag));
        assertThat(processor.getField(), equalTo("_field"));
        assertThat(processor.getTargetField(), equalTo("attachment"));
        assertThat(processor.getProperties(), sameInstance(AttachmentProcessor.Factory.DEFAULT_PROPERTIES));
    }

    public void testConfigureIndexedChars() throws Exception {
        int indexedChars = randomIntBetween(1, 100000);
        Map<String, Object> config = new HashMap<>();
        config.put("field", "_field");
        config.put("indexed_chars", indexedChars);

        String processorTag = randomAsciiOfLength(10);
<<<<<<< HEAD
        config.put(AbstractProcessorFactory.TAG_KEY, processorTag);
        AttachmentProcessor processor = factory.create(null, config);
=======
        AttachmentProcessor processor = factory.create(processorTag, config);
>>>>>>> d24cc65c
        assertThat(processor.getTag(), equalTo(processorTag));
        assertThat(processor.getIndexedChars(), is(indexedChars));
    }

    public void testBuildTargetField() throws Exception {
        Map<String, Object> config = new HashMap<>();
        config.put("field", "_field");
        config.put("target_field", "_field");
        AttachmentProcessor processor = factory.create(null, config);
        assertThat(processor.getField(), equalTo("_field"));
        assertThat(processor.getTargetField(), equalTo("_field"));
    }

    public void testBuildFields() throws Exception {
        Set<AttachmentProcessor.Property> properties = EnumSet.noneOf(AttachmentProcessor.Property.class);
        List<String> fieldNames = new ArrayList<>();
        int numFields = scaledRandomIntBetween(1, AttachmentProcessor.Property.values().length);
        for (int i = 0; i < numFields; i++) {
            AttachmentProcessor.Property property = AttachmentProcessor.Property.values()[i];
            properties.add(property);
            fieldNames.add(property.name().toLowerCase(Locale.ROOT));
        }
        Map<String, Object> config = new HashMap<>();
        config.put("field", "_field");
        config.put("properties", fieldNames);
        AttachmentProcessor processor = factory.create(null, config);
        assertThat(processor.getField(), equalTo("_field"));
        assertThat(processor.getProperties(), equalTo(properties));
    }

    public void testBuildIllegalFieldOption() throws Exception {
        Map<String, Object> config = new HashMap<>();
        config.put("field", "_field");
        config.put("properties", Collections.singletonList("invalid"));
        try {
            factory.create(null, config);
            fail("exception expected");
        } catch (ElasticsearchParseException e) {
            assertThat(e.getMessage(), containsString("[properties] illegal field option [invalid]"));
            // ensure allowed fields are mentioned
            for (AttachmentProcessor.Property property : AttachmentProcessor.Property.values()) {
                assertThat(e.getMessage(), containsString(property.name()));
            }
        }

        config = new HashMap<>();
        config.put("field", "_field");
        config.put("properties", "invalid");
        try {
            factory.create(null, config);
            fail("exception expected");
        } catch (ElasticsearchParseException e) {
            assertThat(e.getMessage(), equalTo("[properties] property isn't a list, but of type [java.lang.String]"));
        }
    }
}<|MERGE_RESOLUTION|>--- conflicted
+++ resolved
@@ -47,11 +47,7 @@
 
         String processorTag = randomAsciiOfLength(10);
 
-<<<<<<< HEAD
-        AttachmentProcessor processor = factory.create(null, config);
-=======
-        AttachmentProcessor processor = factory.create(processorTag, config);
->>>>>>> d24cc65c
+        AttachmentProcessor processor = factory.create(null, processorTag, config);
         assertThat(processor.getTag(), equalTo(processorTag));
         assertThat(processor.getField(), equalTo("_field"));
         assertThat(processor.getTargetField(), equalTo("attachment"));
@@ -65,12 +61,7 @@
         config.put("indexed_chars", indexedChars);
 
         String processorTag = randomAsciiOfLength(10);
-<<<<<<< HEAD
-        config.put(AbstractProcessorFactory.TAG_KEY, processorTag);
-        AttachmentProcessor processor = factory.create(null, config);
-=======
-        AttachmentProcessor processor = factory.create(processorTag, config);
->>>>>>> d24cc65c
+        AttachmentProcessor processor = factory.create(null, processorTag, config);
         assertThat(processor.getTag(), equalTo(processorTag));
         assertThat(processor.getIndexedChars(), is(indexedChars));
     }
@@ -79,7 +70,7 @@
         Map<String, Object> config = new HashMap<>();
         config.put("field", "_field");
         config.put("target_field", "_field");
-        AttachmentProcessor processor = factory.create(null, config);
+        AttachmentProcessor processor = factory.create(null, null, config);
         assertThat(processor.getField(), equalTo("_field"));
         assertThat(processor.getTargetField(), equalTo("_field"));
     }
@@ -96,7 +87,7 @@
         Map<String, Object> config = new HashMap<>();
         config.put("field", "_field");
         config.put("properties", fieldNames);
-        AttachmentProcessor processor = factory.create(null, config);
+        AttachmentProcessor processor = factory.create(null, null, config);
         assertThat(processor.getField(), equalTo("_field"));
         assertThat(processor.getProperties(), equalTo(properties));
     }
@@ -106,7 +97,7 @@
         config.put("field", "_field");
         config.put("properties", Collections.singletonList("invalid"));
         try {
-            factory.create(null, config);
+            factory.create(null, null, config);
             fail("exception expected");
         } catch (ElasticsearchParseException e) {
             assertThat(e.getMessage(), containsString("[properties] illegal field option [invalid]"));
@@ -120,7 +111,7 @@
         config.put("field", "_field");
         config.put("properties", "invalid");
         try {
-            factory.create(null, config);
+            factory.create(null, null, config);
             fail("exception expected");
         } catch (ElasticsearchParseException e) {
             assertThat(e.getMessage(), equalTo("[properties] property isn't a list, but of type [java.lang.String]"));
