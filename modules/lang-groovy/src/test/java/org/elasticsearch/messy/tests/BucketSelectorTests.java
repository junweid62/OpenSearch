--- conflicted
+++ resolved
@@ -279,7 +279,7 @@
                                 .subAggregation(sum("field3Sum").field(FIELD_3_NAME))
                                 .subAggregation(
                                         bucketSelector("bucketSelector", bucketPathsMap, new Script("Double.isNaN(my_value1) ? false : (my_value1 + my_value2 > 100)",
-                                                ScriptType.INLINE, null, null)))).execute()
+                                                        ScriptType.INLINE, null, null)))).execute()
                 .actionGet();
 
         assertSearchResponse(response);
@@ -459,13 +459,8 @@
     public void testEmptyBuckets() {
         SearchResponse response = client().prepareSearch("idx_with_gaps")
                 .addAggregation(histogram("histo").field(FIELD_1_NAME).interval(1)
-<<<<<<< HEAD
-                        .subAggregation(histogram("inner_histo").field(FIELD_1_NAME).interval(1).extendedBounds(new ExtendedBounds(1l, 4l))
+                        .subAggregation(histogram("inner_histo").field(FIELD_1_NAME).interval(1).extendedBounds(new ExtendedBounds(1L, 4L))
                                 .minDocCount(0).subAggregation(derivative("derivative", "_count").gapPolicy(GapPolicy.INSERT_ZEROS))))
-=======
-                        .subAggregation(histogram("inner_histo").field(FIELD_1_NAME).interval(1).extendedBounds(1L, 4L).minDocCount(0)
-                                .subAggregation(derivative("derivative").setBucketsPaths("_count").gapPolicy(GapPolicy.INSERT_ZEROS))))
->>>>>>> ed7bc5ba
                 .execute().actionGet();
 
         assertSearchResponse(response);
