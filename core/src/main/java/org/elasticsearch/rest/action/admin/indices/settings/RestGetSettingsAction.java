/*
 * Licensed to Elasticsearch under one or more contributor
 * license agreements. See the NOTICE file distributed with
 * this work for additional information regarding copyright
 * ownership. Elasticsearch licenses this file to you under
 * the Apache License, Version 2.0 (the "License"); you may
 * not use this file except in compliance with the License.
 * You may obtain a copy of the License at
 *
 *    http://www.apache.org/licenses/LICENSE-2.0
 *
 * Unless required by applicable law or agreed to in writing,
 * software distributed under the License is distributed on an
 * "AS IS" BASIS, WITHOUT WARRANTIES OR CONDITIONS OF ANY
 * KIND, either express or implied.  See the License for the
 * specific language governing permissions and limitations
 * under the License.
 */

package org.elasticsearch.rest.action.admin.indices.settings;

import com.carrotsearch.hppc.cursors.ObjectObjectCursor;
import org.elasticsearch.action.admin.indices.settings.get.GetSettingsRequest;
import org.elasticsearch.action.admin.indices.settings.get.GetSettingsResponse;
import org.elasticsearch.action.support.IndicesOptions;
import org.elasticsearch.client.Client;
import org.elasticsearch.common.Strings;
import org.elasticsearch.common.inject.Inject;
import org.elasticsearch.common.settings.IndexScopedSettings;
import org.elasticsearch.common.settings.Settings;
import org.elasticsearch.common.xcontent.XContentBuilder;
import org.elasticsearch.rest.BaseRestHandler;
import org.elasticsearch.rest.BytesRestResponse;
import org.elasticsearch.rest.RestChannel;
import org.elasticsearch.rest.RestController;
import org.elasticsearch.rest.RestRequest;
import org.elasticsearch.rest.RestResponse;
import org.elasticsearch.rest.action.support.RestBuilderListener;

import static org.elasticsearch.rest.RestRequest.Method.GET;
import static org.elasticsearch.rest.RestStatus.OK;

public class RestGetSettingsAction extends BaseRestHandler {

    private final IndexScopedSettings indexScopedSettings;

    @Inject
<<<<<<< HEAD
    public RestGetSettingsAction(Settings settings, RestController controller, Client client) {
        super(settings, client);
=======
    public RestGetSettingsAction(Settings settings, RestController controller, Client client, IndexScopedSettings indexScopedSettings) {
        super(settings, controller, client);
        this.indexScopedSettings = indexScopedSettings;
>>>>>>> 5c881643
        controller.registerHandler(GET, "/{index}/_settings/{name}", this);
        controller.registerHandler(GET, "/_settings/{name}", this);
        controller.registerHandler(GET, "/{index}/_setting/{name}", this);
    }

    @Override
    public void handleRequest(final RestRequest request, final RestChannel channel, final Client client) {
        final String[] names = request.paramAsStringArrayOrEmptyIfAll("name");
        final boolean renderDefaults = request.paramAsBoolean("include_defaults", false);
        GetSettingsRequest getSettingsRequest = new GetSettingsRequest()
                .indices(Strings.splitStringByCommaToArray(request.param("index")))
                .indicesOptions(IndicesOptions.fromRequest(request, IndicesOptions.strictExpandOpen()))
                .humanReadable(request.hasParam("human"))
                .names(names);
        getSettingsRequest.local(request.paramAsBoolean("local", getSettingsRequest.local()));

        client.admin().indices().getSettings(getSettingsRequest, new RestBuilderListener<GetSettingsResponse>(channel) {

            @Override
            public RestResponse buildResponse(GetSettingsResponse getSettingsResponse, XContentBuilder builder) throws Exception {
                builder.startObject();
                for (ObjectObjectCursor<String, Settings> cursor : getSettingsResponse.getIndexToSettings()) {
                    // no settings, jump over it to shorten the response data
                    if (cursor.value.getAsMap().isEmpty()) {
                        continue;
                    }
                    builder.startObject(cursor.key, XContentBuilder.FieldCaseConversion.NONE);
                    builder.startObject("settings");
                    cursor.value.toXContent(builder, request);
                    builder.endObject();
                    if (renderDefaults) {
                        builder.startObject("defaults");
                        indexScopedSettings.diff(cursor.value, settings).toXContent(builder, request);
                        builder.endObject();
                    }
                    builder.endObject();
                }
                builder.endObject();
                return new BytesRestResponse(OK, builder);
            }
        });
    }
}<|MERGE_RESOLUTION|>--- conflicted
+++ resolved
@@ -45,14 +45,9 @@
     private final IndexScopedSettings indexScopedSettings;
 
     @Inject
-<<<<<<< HEAD
-    public RestGetSettingsAction(Settings settings, RestController controller, Client client) {
+    public RestGetSettingsAction(Settings settings, RestController controller, Client client, IndexScopedSettings indexScopedSettings) {
         super(settings, client);
-=======
-    public RestGetSettingsAction(Settings settings, RestController controller, Client client, IndexScopedSettings indexScopedSettings) {
-        super(settings, controller, client);
         this.indexScopedSettings = indexScopedSettings;
->>>>>>> 5c881643
         controller.registerHandler(GET, "/{index}/_settings/{name}", this);
         controller.registerHandler(GET, "/_settings/{name}", this);
         controller.registerHandler(GET, "/{index}/_setting/{name}", this);
